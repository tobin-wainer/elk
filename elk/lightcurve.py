--- conflicted
+++ resolved
@@ -739,28 +739,11 @@
             plt.close(fig)
             i += 1
 
-<<<<<<< HEAD
-
-        for column in simbad_results.colnames:
-            print(column, simbad_results[column][0])
-
-        # save the simbad results
-        if simbad_results is not None:
-            simbad_results.write(os.path.join(output_path, 'diagnostics',
-                                          f'{identifier}_simbad_results.fits'), format="fits")
-        else: 
-            print('No Simbad Results')
-
-=======
-        # convert SIMBAD object types to strings so we can save
-        simbad_results["MAIN_ID"] = simbad_results["MAIN_ID"].astype("str")
-        simbad_results["OTYPE"] = simbad_results["OTYPE"].astype("str")
-
         # save the simbad results
         simbad_results.write(os.path.join(output_path, 'diagnostics',
-                                          f'{identifier}_simbad_results.hdf5'),
-                             path='data', serialize_meta=True)
->>>>>>> e5fd2825
+                                          f'{identifier}_simbad_results.fits'), format="fits")
+
+        print(simbad_results)
 
         # convert individual frames to a GIF
         gif_path = os.path.join(output_path, 'diagnostics', f'{identifier}_pixel_power_gif.gif')
