import numpy as np
import lightkurve as lk
import matplotlib.pyplot as plt
import scipy
from astropy.table import Table
from astropy.io import fits
import astropy.units as u

import os.path
import gc

from .lightcurve import BasicLightcurve, TESSCutLightcurve
from .utils import print_warning, print_failure, print_success

__all__ = ["EnsembleLC", "from_fits"]


class EnsembleLC:
<<<<<<< HEAD
    def __init__(self, radius, cluster_age=None, output_path="./", identifier=None, location=None,
                 percentile=80, cutout_size=99, scattered_light_frequency=5, n_pca=6, verbose=False,
                 just_one_lc=False, minimize_memory=False, ignore_previous_downloads=False,
                 ignore_scattered_light=False):
=======
    def __init__(self, radius, cluster_age, output_path="./", identifier=None, location=None,
                 percentile=80, cutout_size=99, scattered_light_frequency=5, n_pca=6, spline_knots=5, verbose=False,
                 just_one_lc=False, minimize_memory=False, ignore_previous_downloads=False, debug=False):
>>>>>>> adeacb75
        """Class for generating light curves from TESS cutouts

        Parameters
        ----------
        radius : `float`
            Radius of the cluster. If a `float` is given then unit is assumed to be degrees. Otherwise, I'll
            convert your unit to what I need.
        cluster_age : `float`, optional
            Age of the cluster. If a `float` is given then unit is assumed to be dex. Otherwise, I'll
            convert your unit to what I need.
        output_path : `str`, optional
            Path to a folder in which to save outputs - must have subfolders Corrected_LCs/ and Figures/LCs/,
            by default "./"
        identifier : `str`, optional
            The name to call your object (i.e Cluster Name), by default None; Additionally can be used to 
            query FFI is location is None.
        location : `str`, optional
            Location of the object -must be in ICRS, by default None
        percentile : `int`, optional
            Which percentile to use in the upper limit calculation, by default 80
        cutout_size : `int`, optional
            How large to make the cutout, by default 99
        scattered_light_frequency : `int`, optional
            Frequency at which to check for scattered light, by default 5
        n_pca : `int`, optional
            Number of principle components to use in the DesignMatrix, by default 6
        spline_knots: `int`, optional
            Number of knots to include in the spline corrector, by default 5. If None, spline corrector
            will not be used
        verbose : `bool`, optional
            Whether to print out information and progress bars, by default False
        just_one_lc : `bool`, optional
            Whether to return after the first light curve that passes the quality tests, by default False
        minimize_memory : `bool`, optional
            Minimize the use of memory of this class: This will cause it to (1) skip using the LightKurve
            cache and scrub downloads instead and (2) save light curves into files one by one and then remove
            them from memory, by default False
        ignore_previous_downloads : `bool`, optional
            Whether to ignore previously downloaded and corrected light curves            
        ignore_scattered_light : `bool`, optional
            Whether to ignore the scattered light test, by default False
        """

        # make sure that some sort of identifier has been provided
        assert location is not None or identifier is not None,\
            "Must provide at least one of `identifier` and `location`"
        self.callable = location if location is not None else identifier

        # convert radius to degrees if it has units
        if hasattr(radius, 'unit'):
            radius = radius.to(u.deg).value

        # convert cluster age to dex if it has units
        if cluster_age is not None and hasattr(cluster_age, 'unit'):
            if cluster_age.unit == u.dex:
                cluster_age = cluster_age.value
            else:
                cluster_age = np.log10(cluster_age.to(u.yr).value)

        self.lcs = []
        self.output_path = output_path
        self.radius = radius
        self.cluster_age = cluster_age
        self.identifier = identifier
        self.location = location
        self.percentile = percentile
        self.cutout_size = cutout_size
        self.scattered_light_frequency = scattered_light_frequency
        self.n_pca = n_pca
        self.verbose = verbose
        self.just_one_lc = just_one_lc
        self.minimize_memory = minimize_memory
        self.ignore_scattered_light = ignore_scattered_light

        # document how many observations failed each one of our quality tests
        self.n_failed_download = 0
        self.n_bad_quality = 0
        self.n_good_obs = 0
        self.which_sectors_good = []
        self.scattered_light_sectors = []

        # check main output folder
        if output_path is not None and not os.path.exists(output_path):
            print_warning(f"There is no output folder at the path that you supplied ({output_path})")
            create_it = input(("  Would you like me to create it for you? "
                               "(If not then no files will be saved) [Y/n]"))
            if create_it == "" or create_it.lower() == "y":
                # create the folder
                os.mkdir(output_path)
            else:
                output_path = None

        # if we wan't to avoid the lightkurve cache we shall need our own dummy folders to delete later
        if minimize_memory:
            if not os.path.exists(os.path.join(output_path, 'cache')):
                os.mkdir(os.path.join(output_path, 'cache'))
            if not os.path.exists(os.path.join(output_path, 'cache', self.identifier)):
                os.mkdir(os.path.join(output_path, 'cache', self.identifier))
                os.mkdir(os.path.join(output_path, 'cache', self.identifier, 'tesscut'))

        # check subfolders
        self.save = {"lcs": False, "figures": False}
        if output_path is not None:
            for subpath, key in zip(["Corrected_LCs", os.path.join("Figures", "LCs")], ["lcs", "figures"]):
                path = os.path.join(output_path, subpath)
                if not os.path.exists(path):
                    print_warning(f"The necessary subfolder at ({path}) does not exist")
                    create_it = input(("  Would you like me to create it for you? "
                                       "(If not then these files will not be saved) [Y/n]"))
                    if create_it == "" or create_it.lower() == "y":
                        # create the folder
                        os.makedirs(path)
                        self.save[key] = True
                else:
                    self.save[key] = True

<<<<<<< HEAD
        # load in previous data if desired
=======
        self.lcs = []
        self.output_path = output_path
        self.radius = radius
        self.cluster_age = cluster_age
        self.identifier = identifier
        self.location = location
        self.percentile = percentile
        self.cutout_size = cutout_size
        self.scattered_light_frequency = scattered_light_frequency
        self.n_pca = n_pca
        self.spline_knots = spline_knots
        self.verbose = verbose
        self.just_one_lc = just_one_lc
        self.minimize_memory = minimize_memory
        self.debug = debug

>>>>>>> adeacb75
        if self.output_path is not None and self.previously_downloaded() and not ignore_previous_downloads:
            if self.verbose:
                print(("Found previously corrected data for this target, loading it! "
                       "(Set `ignore_previous_downloads=True` to ignore data)"))
            self = from_fits(os.path.join(self.output_path, "Corrected_LCs",
                                          self.identifier + "output_table.fits"), existing_class=self)

    def __repr__(self):
        return f"<{self.__class__.__name__} - {self.identifier}>"

    def previously_downloaded(self):
        """Check whether the files have previously been downloaded for this cluster

        Returns
        -------
        exists : `bool`
            Whether the file exists
        """
        path = os.path.join(self.output_path, 'Corrected_LCs/', str(self.identifier) + 'output_table.fits')
        return os.path.exists(path)

    def has_tess_data(self):
        """Check whether TESS has data on the cluster

        Returns
        -------
        has_data : `bool`
            Whether these is at least one observation in TESS
        """
        # search for the cluster in TESS using lightkurve
        self.tess_search_results = lk.search_tesscut(self.callable)
        self.sectors_available = len(self.tess_search_results)
        if self.verbose:
            print(f'{self.identifier} has {self.sectors_available} observations')
        return self.sectors_available > 0

    def downloadable(self, ind):
        # use a Try statement to see if we can download the cluster data
        try:
            download_dir = os.path.join(self.output_path,
                                        'cache', self.identifier) if self.minimize_memory else None
            tpfs = self.tess_search_results[ind].download(cutout_size=(self.cutout_size, self.cutout_size),
                                                          download_dir=download_dir)
        except (lk.search.SearchError, FileNotFoundError):
            tpfs = None
        return tpfs

    def clear_cache(self):
        """Clear the folder containing manually cached lightkurve files"""
        for file in os.listdir(os.path.join(self.output_path, 'cache', self.identifier, 'tesscut')):
            if file.endswith(".fits"):
                os.remove(os.path.join(self.output_path, 'cache', self.identifier, 'tesscut', file))

    def scattered_light(self, quality_tpfs, full_model_Normalized):
        if self.ignore_scattered_light:
            return False
        # regular grid covering the domain of the data
        X, Y = np.meshgrid(np.arange(0, self.cutout_size, 1), np.arange(0, self.cutout_size, 1))
        XX = X.flatten()
        YY = Y.flatten()

        # Define the steps for which we test for scattered light
        time_steps = np.arange(0, len(quality_tpfs), self.scattered_light_frequency)
        coefficients_array = np.zeros((len(time_steps), 3))
        data_flux_values = (quality_tpfs - full_model_Normalized).flux.value

        for i in range(len(time_steps)):
            data = data_flux_values[time_steps[i]]
            # best-fit linear plane
            A = np.c_[XX, YY, np.ones(XX.shape)]
            C, _, _, _ = scipy.linalg.lstsq(A, data.flatten())    # coefficients
            coefficients_array[i] = C

            # Deleting defined items we don't need any more to save memory
            del A
            del C
            del data

        X_cos = coefficients_array[:, 0]
        Y_cos = coefficients_array[:, 1]
        Z_cos = coefficients_array[:, 2]

        mxc = max(abs(X_cos))
        myc = max(abs(Y_cos))
        mzc = max(abs(Z_cos))

        #Deleting defined items we don't need any more to save memory
        del X_cos
        del Y_cos
        del Z_cos
        del coefficients_array
        gc.collect() #This is a command which will delete stray arguments to save memory

        return (mzc > 2.5) | ((mxc > 0.02) & (myc > 0.02))

    def get_lcs(self):
        """Get light curves for each of the observations of the cluster.

        ``self.lcs`` contains the corrected light curves after the function completes."""
        self.lcs = [None for _ in range(self.sectors_available)]

        # start iterating through the observations
        for sector_ind in range(self.sectors_available):
            if self.verbose:
                print(f"Starting Quality Tests for Observation: {sector_ind}")

            # if we are avoiding caching then delete every fits file in the cache folder
            if self.minimize_memory:
                self.clear_cache()

            # First is the Download Test
            tpfs = self.downloadable(sector_ind)
            if tpfs is None:
                if self.verbose:
                    print_failure('  Failed Download')
                self.n_failed_download += 1
                continue

            # check whether this lightcurve has already been corrected
            lc_path = os.path.join(self.output_path, "Corrected_LCs",
                                   self.identifier + f"_lc_{tpfs.sector}.fits")
            if os.path.exists(lc_path):
                if self.verbose:
                    print("  Found a pre-corrected lightcurve for this sector, loading it!")
                # if yes then load the lightcurve in, add to good obs and move onto next sector
                self.n_good_obs += 1
                self.which_sectors_good.append(tpfs.sector)
                if not self.minimize_memory:
                    self.lcs[sector_ind] = BasicLightcurve(fits_path=lc_path, hdu_index=1)

                continue

            lc = TESSCutLightcurve(tpfs=tpfs, radius=self.radius, cutout_size=self.cutout_size,
                                   percentile=self.percentile, n_pca=self.n_pca, spline_knots=self.spline_knots,
                                     progress_bar=self.verbose)

            # perform a quality test on the light curve
            if lc.fails_quality_test():
                if self.verbose:
                    print_failure('  Failed General Quality Test')
                self.n_bad_quality += 1
                continue

            # don't bother correcting if this sector is known to fail scattered light test (from previous run)
            if lc.sector in self.scattered_light_sectors:
                if self.verbose:
                    print_failure('  Sector know to fail scattered light test, skipping')
                self.scattered_light_sectors.append(lc.sector)

                # if minimizing memory usage then delete the failed lightcurve
                if self.minimize_memory:
                    del lc

                continue

            # perform the lightcurve correction!
            lc.correct_lc()

            scattered_light_test = self.scattered_light(lc.quality_tpfs, lc.full_model_normalized)
            if scattered_light_test:
                if self.verbose:
                    print_failure("  Failed Scattered Light Test")
                self.scattered_light_sectors.append(lc.sector)

                # if minimizing memory usage then delete the failed lightcurve
                if self.minimize_memory:
                    del lc

                continue
            else:
                # This Else Statement means that the Lightcurve is good and has passed our quality checks
                if self.verbose:
                    print_success("  Passed Quality Tests")
                self.n_good_obs += 1
                self.which_sectors_good.append(lc.sector)

                # save the lightcurve for later in case of crashes
                if self.output_path is not None:
                    empty_primary = fits.PrimaryHDU()
                    hdul = fits.HDUList([empty_primary, lc.hdu])
                    hdul.writeto(os.path.join(self.output_path, "Corrected_LCs",
                                              self.identifier + f"_lc_{lc.sector}.fits"), overwrite=True)

                # if the user wants to save figures
                if self.output_path is not None and self.save["figures"]:
                    # save a plot of the light curve to visually inspect later
                    fig, ax = lc.plot(show=False)
                    ax.annotate(self.identifier, xy=(0.98, 0.98), xycoords="axes fraction",
                                ha="right", va="top", fontsize="large")
                    path = os.path.join(self.output_path, "Figures", "LCs",
                                        f'{self.identifier}_Full_Corrected_LC_Observation_{sector_ind}.png')
                    plt.savefig(path, format='png', bbox_inches="tight")
                    plt.close(fig)

                    # also save a plot of the pixel map to visually inspect later
                    ax = lc.quality_tpfs.plot(frame=len(lc.quality_tpfs) // 2, aperture_mask=lc.star_mask)
                    path = os.path.join(self.output_path, "Figures", "LCs",
                                        f'{self.identifier}_flux_map_observation_{sector_ind}.png')
                    plt.savefig(path, format='png', bbox_inches="tight")
                    plt.close(ax.get_figure())

                # if minimizing memory usage then delete the lightcurve since it's already been saved
                if self.minimize_memory:
                    del lc

                # otherwise make it accessible to the class as a whole
                else:
                    self.lcs[sector_ind] = lc

                if self.just_one_lc:
                    if self.verbose:
                        print(("Found a lightcurve that passed quality tests - exiting since "
                               "`self.just_one_lc=True`"))
                    break

        # if minimizing memory, need to load back in the basic corrected lightcurves for the good sectors
        if self.minimize_memory:
            self.clear_cache()
            self.lcs = [BasicLightcurve(fits_path=os.path.join(self.output_path, "Corrected_LCs",
                                                               self.identifier + f"_lc_{sector}.fits"),
                                        hdu_index=1)
                        for sector in self.which_sectors_good]

    def lightcurves_summary_file(self):
        """Generate lightcurve output files for the cluster and save them in `self.output_path`

        Returns
        -------
        output_table : :class:`~astropy.table.Table`
            The full lightcurves output table that was saved
        """
        # if data is available and the lightcurves have not yet been calculated
        if self.has_tess_data() and self.lcs == []:
            # download and correct lightcurves
            self.get_lcs()

        # ensure only unique sectors in scattered light list
        self.scattered_light_sectors = list(set(self.scattered_light_sectors))

        # write out the full file
        hdr = fits.Header()
        hdr['name'] = self.identifier
        hdr['location'] = self.location
        hdr["radius"] = (self.radius, "Radius in degrees")
        hdr['log_age'] = (self.cluster_age, "Log Age in dex")
        hdr["has_data"] = (self.sectors_available > 0, "Whether there was TESS data available")
        hdr["n_obs"] = (self.sectors_available, "How many sectors of observations exist")
        hdr["n_good"] = (self.n_good_obs, "Number of good observations")
        hdr["n_dlfail"] = (self.n_failed_download, "Number of failed downloads")
        hdr["n_qual"] = (self.n_bad_quality, "Number of obs near edge")
        hdr["n_scatt"] = (len(self.scattered_light_sectors), "Number of obs with scattered light")
        hdr["scat_sec"] = (','.join([str(sec) for sec in self.scattered_light_sectors]),
                           "Sectors that fail the scattered light test")
        empty_primary = fits.PrimaryHDU(header=hdr)
        hdul = fits.HDUList([empty_primary] + [lc.hdu for lc in self.lcs if lc is not None])
        if self.output_path is not None:
            hdul.writeto(os.path.join(self.output_path, 'Corrected_LCs/',
                         str(self.identifier) + 'output_table.fits'), overwrite=True)

        # return a simple summary table that can be stacked with other clusters
        return Table({'name': [self.identifier], 'location': [self.location], 'radius': [self.radius],
                      'log_age': [self.cluster_age], 'has_data': [self.sectors_available > 0],
                      'n_obs': [self.sectors_available], 'n_good_obs': [self.n_good_obs],
                      'which_sectors_good': [[lc.sector for lc in self.lcs if lc is not None]],
                      'n_failed_download': [self.n_failed_download], 'n_bad_quality': [self.n_bad_quality],
                      'n_scatter_light': [len(self.scattered_light_sectors)],
                      'scattered_light_sectors': [self.scattered_light_sectors],
                      'lc_lens': [[len(lc.corrected_lc) for lc in self.lcs if lc is not None]]})


def from_fits(filepath, existing_class=None, **kwargs):
    # if an existing class is not provided then create a new blank one
    if existing_class is None:
        new_ecl = EnsembleLC(identifier="", radius=None, cluster_age=None, output_path=None, **kwargs)
    else:
        new_ecl = existing_class

    # open up the fits file and load in the information
    with fits.open(filepath) as hdul:
        details = hdul[0]
        new_ecl.identifier = details.header["name"]
        new_ecl.location = details.header["location"]
        new_ecl.callable = new_ecl.identifier if new_ecl.identifier is not None else new_ecl.location
        new_ecl.radius = details.header["radius"]
        new_ecl.cluster_age = details.header["log_age"]
        new_ecl.sectors_available = details.header["n_obs"]
        new_ecl.n_good_obs = details.header["n_good"]
        new_ecl.n_failed_download = details.header["n_dlfail"]
        new_ecl.n_bad_quality = details.header["n_qual"]
        new_ecl.scattered_light_sectors = [] if details.header["scat_sec"] == ""\
            else list(map(int, details.header["scat_sec"].split(',')))

        new_ecl.lcs = [BasicLightcurve(fits_path=filepath, hdu_index=hdu_ind)
                       for hdu_ind in range(1, len(hdul))]
        new_ecl.which_sectors_good = [lc.sector for lc in new_ecl.lcs if lc is not None]

    return new_ecl<|MERGE_RESOLUTION|>--- conflicted
+++ resolved
@@ -16,16 +16,10 @@
 
 
 class EnsembleLC:
-<<<<<<< HEAD
     def __init__(self, radius, cluster_age=None, output_path="./", identifier=None, location=None,
-                 percentile=80, cutout_size=99, scattered_light_frequency=5, n_pca=6, verbose=False,
-                 just_one_lc=False, minimize_memory=False, ignore_previous_downloads=False,
+                 percentile=80, cutout_size=99, scattered_light_frequency=5, n_pca=6, spline_knots=5,
+                 verbose=False, just_one_lc=False, minimize_memory=False, ignore_previous_downloads=False,
                  ignore_scattered_light=False):
-=======
-    def __init__(self, radius, cluster_age, output_path="./", identifier=None, location=None,
-                 percentile=80, cutout_size=99, scattered_light_frequency=5, n_pca=6, spline_knots=5, verbose=False,
-                 just_one_lc=False, minimize_memory=False, ignore_previous_downloads=False, debug=False):
->>>>>>> adeacb75
         """Class for generating light curves from TESS cutouts
 
         Parameters
@@ -142,26 +136,7 @@
                 else:
                     self.save[key] = True
 
-<<<<<<< HEAD
         # load in previous data if desired
-=======
-        self.lcs = []
-        self.output_path = output_path
-        self.radius = radius
-        self.cluster_age = cluster_age
-        self.identifier = identifier
-        self.location = location
-        self.percentile = percentile
-        self.cutout_size = cutout_size
-        self.scattered_light_frequency = scattered_light_frequency
-        self.n_pca = n_pca
-        self.spline_knots = spline_knots
-        self.verbose = verbose
-        self.just_one_lc = just_one_lc
-        self.minimize_memory = minimize_memory
-        self.debug = debug
-
->>>>>>> adeacb75
         if self.output_path is not None and self.previously_downloaded() and not ignore_previous_downloads:
             if self.verbose:
                 print(("Found previously corrected data for this target, loading it! "
