--- conflicted
+++ resolved
@@ -50,7 +50,6 @@
         assert cluster_name is not None or location is not None,\
             "Must provide at least one of `cluster_name` and `location`"
 
-<<<<<<< HEAD
         # convert radius to degrees if it has units
         if hasattr(radius, 'unit'):
             radius = radius.to(u.deg).value
@@ -61,7 +60,7 @@
                 cluster_age = cluster_age.value
             else:
                 cluster_age = np.log10(cluster_age.to(u.yr).value)
-=======
+
         # check main output folder
         if not os.path.exists(output_path):
             print(f"WARNING: There is no output folder at the path that you supplied ({output_path})")
@@ -86,7 +85,6 @@
                         # create the folder
                         os.makedirs(path)
                         self.save[key] = True
->>>>>>> 21086b7a
 
         self.output_path = output_path
         self.radius = radius
